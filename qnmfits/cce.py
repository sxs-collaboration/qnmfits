--- conflicted
+++ resolved
@@ -110,8 +110,7 @@
         abd.metadata = metadata
 
         return abd
-    
-<<<<<<< HEAD
+
 #    def map_to_superrest(self, abd, t0, window=True):
 #        """
 #        Map an AsymptoticBondiData object to the superrest frame.
@@ -135,70 +134,12 @@
 #        abd_prime : AsymptoticBondiData
 #            The simulation data in the superrest frame.
 #        """
-=======
 
-    def abd_to_h(self, abd):
-        """
-        Convert an AsymptoticBondiData object to a WaveformModes object.
-        
-        Parameters
-        ----------
-        abd : AsymptoticBondiData
-            The simulation data.
-        
-        Returns
-        -------
-        h_wm : WaveformModes
-            The simulation data in the WaveformModes format.
-        """
-        # The strain is related to the shear in the following way
-        h = 2*abd.sigma.bar
-
-        # Convert to a WaveformModes object
-        h_wm = scri.WaveformModes(
-            dataType = scri.h,
-            t = h.t,
-            data = np.array(h)[:,h.index(abs(h.s),-abs(h.s)):],
-            ell_min = abs(h.s),
-            ell_max = h.ell_max,
-            frameType = scri.Inertial,
-            r_is_scaled_out = True,
-            m_is_scaled_out = True,
-        )
-
-        return h_wm
-
-
-    def map_to_superrest(self, abd, t0, window=True):
-        """
-        Map an AsymptoticBondiData object to the superrest frame.
-
-        Parameters
-        ----------
-        abd : AsymptoticBondiData
-            The simulation data.
-
-        t0 : float
-            The time at which the superrest frame is defined. For ringdown
-            studies, about 300M after the time of peak strain is recommended.
-
-        window : bool, optional
-            Whether to window the data to speed up the transformation. Waveform
-            data 100M before the peak of the strain is removed. Default is 
-            True.
-
-        Returns
-        -------
-        abd_prime : AsymptoticBondiData
-            The simulation data in the superrest frame.
-        """
->>>>>>> e9411685
         # The extraction radius of the simulation
 #        R = int(abd.metadata['preferred_R'])
 #
         # Check if the transformation to the superrest frame has already been
         # done
-<<<<<<< HEAD
 #        wf_path = abd.sim_dir / f'rhoverM_BondiCce_R{R:04d}_t0{t0}_superrest.pickle'
 #
 #        if not wf_path.is_file():
@@ -208,15 +149,11 @@
 #
                 # Convert to a WaveformModes object to find time of peak strain
 #                h = self.abd_to_h(abd)
-=======
-        wf_path = abd.sim_dir / f'rhoverM_BondiCce_R{R:04d}_t0{t0}_superrest.pickle'
->>>>>>> e9411685
 
                 # Shift the zero time to be at the peak of the strain
 #                time_shift = abd.t[np.argmax(h.norm())]
 #                abd.t -= time_shift
 
-<<<<<<< HEAD
                 # The scri interpolation removes the metadata and sim_dir
                 # attributes, so we need to store them temporarily
 #                metadata = abd.metadata
@@ -231,25 +168,6 @@
 
                 # Undo the time shift
 #                abd.t += time_shift
-=======
-            # Window the data to speed up the transformation
-            if window:
-
-                # Convert to a WaveformModes object to find time of peak strain
-                h = self.abd_to_h(abd)
-            
-                # Shift the zero time to be at the peak of the strain
-                time_shift = abd.t[np.argmax(h.norm())]
-                abd.t -= time_shift
-
-                # The scri interpolation removes the metadata and sim_dir
-                # attributes, so we need to store them temporarily
-                metadata = abd.metadata
-                sim_dir = abd.sim_dir
-
-                new_times = abd.t[abd.t > -100]
-                abd = abd.interpolate(new_times)
->>>>>>> e9411685
 
                 # Restore the metadata and sim_dir attributes
                 abd.metadata = metadata
@@ -259,11 +177,7 @@
                 abd.t += time_shift
 
             # Convert to the superrest frame
-<<<<<<< HEAD
 #            abd_prime, transformations = abd.map_to_superrest_frame(t_0=t0)
-=======
-            abd_prime, transformations = abd.map_to_superrest_frame(t_0=t0)
->>>>>>> e9411685
 
             # Save to file
 #            with open(wf_path, 'wb') as f:
